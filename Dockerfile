--- conflicted
+++ resolved
@@ -1,24 +1,3 @@
-<<<<<<< HEAD
-FROM golang:1.6.3-alpine
-
-ENV CONCOURSE_CODE_PATH ${GOPATH}/src/github.com/concourse/s3-resource
-
-RUN apk add --update git bash \
-  && rm -rf /var/cache/apk/*
-
-ADD . /code
-
-RUN mkdir -p $(dirname ${CONCOURSE_CODE_PATH}) \
-    && ln -s /code ${CONCOURSE_CODE_PATH} \
-    && cd ${CONCOURSE_CODE_PATH} \
-    && ./scripts/build \
-    && mkdir -p /opt/resource \
-    && cp assets/check /opt/resource/check \
-    && cp assets/in /opt/resource/in \
-    && cp assets/out /opt/resource/out \
-    && cd / \
-    && rm -rf ${GOPATH} /code
-=======
 FROM golang:alpine as builder
 COPY . /go/src/github.com/concourse/s3-resource
 ENV CGO_ENABLED 0
@@ -50,5 +29,4 @@
 		$test; \
 	done
 
-FROM resource
->>>>>>> a0ae177a
+FROM resource